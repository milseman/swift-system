--- conflicted
+++ resolved
@@ -57,10 +57,7 @@
     "System 1.1.0": "macOS 12.3, iOS 15.4, watchOS 8.5, tvOS 15.4",
     "System 1.2.0": "macOS 9999, iOS 9999, watchOS 9999, tvOS 9999",
     "System 1.3.0": "macOS 9999, iOS 9999, watchOS 9999, tvOS 9999",
-<<<<<<< HEAD
-=======
     "System 1.4.0": "macOS 9999, iOS 9999, watchOS 9999, tvOS 9999",
->>>>>>> c8a44d83
 }
 
 parser = argparse.ArgumentParser(description="Expand availability macros.")
