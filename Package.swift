--- conflicted
+++ resolved
@@ -27,15 +27,10 @@
       .package(url: "https://github.com/apple/swift-atomics", from: "1.1.0")
     ],
     targets: [
-<<<<<<< HEAD
-      .systemLibrary(
-        name: "CSystem"),
-=======
       .target(
         name: "CSystem",
         dependencies: [],
         exclude: ["CMakeLists.txt"]),
->>>>>>> 7a18b4bf
       .target(
         name: "SystemPackage",
         dependencies: [
