/*
 This source file is part of the Swift System open source project

 Copyright (c) 2020 - 2024 Apple Inc. and the Swift System project authors
 Licensed under Apache License v2.0 with Runtime Library Exception

 See https://swift.org/LICENSE.txt for license information
*/

@available(/*System 0.0.1: macOS 11.0, iOS 14.0, watchOS 7.0, tvOS 14.0*/iOS 8, *)
extension FileDescriptor {
  /// Opens or creates a file for reading or writing.
  ///
  /// - Parameters:
  ///   - path: The location of the file to open.
  ///   - mode: The read and write access to use.
  ///   - options: The behavior for opening the file.
  ///   - permissions: The file permissions to use for created files.
  ///   - retryOnInterrupt: Whether to retry the open operation
  ///     if it throws ``Errno/interrupted``.
  ///     The default is `true`.
  ///     Pass `false` to try only once and throw an error upon interruption.
  /// - Returns: A file descriptor for the open file
  ///
  /// The corresponding C function is `open`.
  @_alwaysEmitIntoClient
  public static func open(
    _ path: FilePath,
    _ mode: FileDescriptor.AccessMode,
    options: FileDescriptor.OpenOptions = FileDescriptor.OpenOptions(),
    permissions: FilePermissions? = nil,
    retryOnInterrupt: Bool = true
  ) throws -> FileDescriptor {
    #if !os(Windows)
    return try path.withCString {
      try FileDescriptor.open(
        $0, mode, options: options, permissions: permissions, retryOnInterrupt: retryOnInterrupt)
    }
    #else 
    return try path.withPlatformString {
      try FileDescriptor.open(
        $0, mode, options: options, permissions: permissions, retryOnInterrupt: retryOnInterrupt)
    }
    #endif
  }

  #if !os(Windows) 
  // On Darwin, `CInterop.PlatformChar` is less available than 
  // `FileDescriptor.open`, so we need to use `CChar` instead.
  
  /// Opens or creates a file for reading or writing.
  ///
  /// - Parameters:
  ///   - path: The location of the file to open.
  ///   - mode: The read and write access to use.
  ///   - options: The behavior for opening the file.
  ///   - permissions: The file permissions to use for created files.
  ///   - retryOnInterrupt: Whether to retry the open operation
  ///     if it throws ``Errno/interrupted``.
  ///     The default is `true`.
  ///     Pass `false` to try only once and throw an error upon interruption.
  /// - Returns: A file descriptor for the open file
  ///
  /// The corresponding C function is `open`.
  @_alwaysEmitIntoClient
  public static func open(
    _ path: UnsafePointer<CChar>,
    _ mode: FileDescriptor.AccessMode,
    options: FileDescriptor.OpenOptions = FileDescriptor.OpenOptions(),
    permissions: FilePermissions? = nil,
    retryOnInterrupt: Bool = true
  ) throws -> FileDescriptor {
    try FileDescriptor._open(
      path, mode, options: options, permissions: permissions, retryOnInterrupt: retryOnInterrupt
    ).get()
  }

  @usableFromInline
  internal static func _open(
    _ path: UnsafePointer<CChar>,
    _ mode: FileDescriptor.AccessMode,
    options: FileDescriptor.OpenOptions,
    permissions: FilePermissions?,
    retryOnInterrupt: Bool
  ) -> Result<FileDescriptor, Errno> {
    let oFlag = mode.rawValue | options.rawValue
    let descOrError: Result<CInt, Errno> = valueOrErrno(retryOnInterrupt: retryOnInterrupt) {
      if let permissions = permissions {
        return system_open(path, oFlag, permissions.rawValue)
      }
      precondition(!options.contains(.create),
        "Create must be given permissions")
      return system_open(path, oFlag)
    }
    return descOrError.map { FileDescriptor(rawValue: $0) }
  }
  #else
  /// Opens or creates a file for reading or writing.
  ///
  /// - Parameters:
  ///   - path: The location of the file to open.
  ///   - mode: The read and write access to use.
  ///   - options: The behavior for opening the file.
  ///   - permissions: The file permissions to use for created files.
  ///   - retryOnInterrupt: Whether to retry the open operation
  ///     if it throws ``Errno/interrupted``.
  ///     The default is `true`.
  ///     Pass `false` to try only once and throw an error upon interruption.
  /// - Returns: A file descriptor for the open file
  ///
  /// The corresponding C function is `open`.
  @_alwaysEmitIntoClient
  public static func open(
    _ path: UnsafePointer<CInterop.PlatformChar>,
    _ mode: FileDescriptor.AccessMode,
    options: FileDescriptor.OpenOptions = FileDescriptor.OpenOptions(),
    permissions: FilePermissions? = nil,
    retryOnInterrupt: Bool = true
  ) throws -> FileDescriptor {
    try FileDescriptor._open(
      path, mode, options: options, permissions: permissions, retryOnInterrupt: retryOnInterrupt
    ).get()
  }

  @usableFromInline
  internal static func _open(
    _ path: UnsafePointer<CInterop.PlatformChar>,
    _ mode: FileDescriptor.AccessMode,
    options: FileDescriptor.OpenOptions,
    permissions: FilePermissions?,
    retryOnInterrupt: Bool
  ) -> Result<FileDescriptor, Errno> {
    let oFlag = mode.rawValue | options.rawValue
    let descOrError: Result<CInt, Errno> = valueOrErrno(retryOnInterrupt: retryOnInterrupt) {
      if let permissions = permissions {
        return system_open(path, oFlag, permissions.rawValue)
      }
      return system_open(path, oFlag)
    }
    return descOrError.map { FileDescriptor(rawValue: $0) }
  }
  #endif

  /// Deletes a file descriptor.
  ///
  /// Deletes the file descriptor from the per-process object reference table.
  /// If this is the last reference to the underlying object,
  /// the object will be deactivated.
  ///
  /// The corresponding C function is `close`.
  @_alwaysEmitIntoClient
  public func close() throws { try _close().get() }

  @usableFromInline
  internal func _close() -> Result<(), Errno> {
    nothingOrErrno(retryOnInterrupt: false) { system_close(self.rawValue) }
  }

  /// Repositions the offset for the given file descriptor.
  ///
  /// - Parameters:
  ///   - offset: The new offset for the file descriptor.
  ///   - whence: The origin of the new offset.
  /// - Returns: The file's offset location,
  ///   in bytes from the beginning of the file.
  ///
  /// The corresponding C function is `lseek`.
  @_alwaysEmitIntoClient
  @discardableResult
  public func seek(
    offset: Int64, from whence: FileDescriptor.SeekOrigin
  ) throws -> Int64 {
    try _seek(offset: offset, from: whence).get()
  }

  @usableFromInline
  internal func _seek(
    offset: Int64, from whence: FileDescriptor.SeekOrigin
  ) -> Result<Int64, Errno> {
    valueOrErrno(retryOnInterrupt: false) {
      Int64(system_lseek(self.rawValue, _COffT(offset), whence.rawValue))
    }
  }


  @_alwaysEmitIntoClient
  @available(*, unavailable, renamed: "seek")
  public func lseek(
    offset: Int64, from whence: FileDescriptor.SeekOrigin
  ) throws -> Int64 {
    try seek(offset: offset, from: whence)
  }

  /// Reads bytes at the current file offset into a buffer.
  ///
  /// - Parameters:
  ///   - buffer: The region of memory to read into.
  ///   - retryOnInterrupt: Whether to retry the read operation
  ///     if it throws ``Errno/interrupted``.
  ///     The default is `true`.
  ///     Pass `false` to try only once and throw an error upon interruption.
  /// - Returns: The number of bytes that were read.
  ///
  /// The <doc://com.apple.documentation/documentation/swift/unsafemutablerawbufferpointer/count-95usp> property of `buffer`
  /// determines the maximum number of bytes that are read into that buffer.
  ///
  /// After reading,
  /// this method increments the file's offset by the number of bytes read.
  /// To change the file's offset,
  /// call the ``seek(offset:from:)`` method.
  ///
  /// The corresponding C function is `read`.
  @_alwaysEmitIntoClient
  public func read(
    into buffer: UnsafeMutableRawBufferPointer,
    retryOnInterrupt: Bool = true
  ) throws -> Int {
    try _read(into: buffer, retryOnInterrupt: retryOnInterrupt).get()
  }

  @usableFromInline
  internal func _read(
    into buffer: UnsafeMutableRawBufferPointer,
    retryOnInterrupt: Bool
  ) throws -> Result<Int, Errno> {
    valueOrErrno(retryOnInterrupt: retryOnInterrupt) {
      system_read(self.rawValue, buffer.baseAddress, buffer.count)
    }
  }

  /// Reads bytes at the specified offset into a buffer.
  ///
  /// - Parameters:
  ///   - offset: The file offset where reading begins.
  ///   - buffer: The region of memory to read into.
  ///   - retryOnInterrupt: Whether to retry the read operation
  ///     if it throws ``Errno/interrupted``.
  ///     The default is `true`.
  ///     Pass `false` to try only once and throw an error upon interruption.
  /// - Returns: The number of bytes that were read.
  ///
  /// The <doc://com.apple.documentation/documentation/swift/unsafemutablerawbufferpointer/count-95usp> property of `buffer`
  /// determines the maximum number of bytes that are read into that buffer.
  ///
  /// Unlike <doc:FileDescriptor/read(into:retryOnInterrupt:)>,
  /// this method leaves the file's existing offset unchanged.
  ///
  /// The corresponding C function is `pread`.
  @_alwaysEmitIntoClient
  public func read(
    fromAbsoluteOffset offset: Int64,
    into buffer: UnsafeMutableRawBufferPointer,
    retryOnInterrupt: Bool = true
  ) throws -> Int {
    try _read(
      fromAbsoluteOffset: offset,
      into: buffer,
      retryOnInterrupt: retryOnInterrupt
    ).get()
  }

  @usableFromInline
  internal func _read(
    fromAbsoluteOffset offset: Int64,
    into buffer: UnsafeMutableRawBufferPointer,
    retryOnInterrupt: Bool
  ) -> Result<Int, Errno> {
    valueOrErrno(retryOnInterrupt: retryOnInterrupt) {
      system_pread(self.rawValue, buffer.baseAddress, buffer.count, _COffT(offset))
    }
  }

  @_alwaysEmitIntoClient
  @available(*, unavailable, renamed: "read")
  public func pread(
    fromAbsoluteOffset offset: Int64,
    into buffer: UnsafeMutableRawBufferPointer,
    retryOnInterrupt: Bool = true
  ) throws -> Int {
    try read(
      fromAbsoluteOffset: offset,
      into: buffer,
      retryOnInterrupt: retryOnInterrupt)
  }

  /// Writes the contents of a buffer at the current file offset.
  ///
  /// - Parameters:
  ///   - buffer: The region of memory that contains the data being written.
  ///   - retryOnInterrupt: Whether to retry the write operation
  ///     if it throws ``Errno/interrupted``.
  ///     The default is `true`.
  ///     Pass `false` to try only once and throw an error upon interruption.
  /// - Returns: The number of bytes that were written.
  ///
  /// After writing,
  /// this method increments the file's offset by the number of bytes written.
  /// To change the file's offset,
  /// call the ``seek(offset:from:)`` method.
  ///
  /// The corresponding C function is `write`.
  @_alwaysEmitIntoClient
  public func write(
    _ buffer: UnsafeRawBufferPointer,
    retryOnInterrupt: Bool = true
  ) throws -> Int {
    try _write(buffer, retryOnInterrupt: retryOnInterrupt).get()
  }

  @usableFromInline
  internal func _write(
    _ buffer: UnsafeRawBufferPointer,
    retryOnInterrupt: Bool
  ) -> Result<Int, Errno> {
    valueOrErrno(retryOnInterrupt: retryOnInterrupt) {
      system_write(self.rawValue, buffer.baseAddress, buffer.count)
    }
  }

  /// Writes the contents of a buffer at the specified offset.
  ///
  /// - Parameters:
  ///   - offset: The file offset where writing begins.
  ///   - buffer: The region of memory that contains the data being written.
  ///   - retryOnInterrupt: Whether to retry the write operation
  ///     if it throws ``Errno/interrupted``.
  ///     The default is `true`.
  ///     Pass `false` to try only once and throw an error upon interruption.
  /// - Returns: The number of bytes that were written.
  ///
  /// Unlike ``write(_:retryOnInterrupt:)``,
  /// this method leaves the file's existing offset unchanged.
  ///
  /// The corresponding C function is `pwrite`.
  @_alwaysEmitIntoClient
  public func write(
    toAbsoluteOffset offset: Int64,
    _ buffer: UnsafeRawBufferPointer,
    retryOnInterrupt: Bool = true
  ) throws -> Int {
    try _write(toAbsoluteOffset: offset, buffer, retryOnInterrupt: retryOnInterrupt).get()
  }

  @usableFromInline
  internal func _write(
    toAbsoluteOffset offset: Int64,
    _ buffer: UnsafeRawBufferPointer,
    retryOnInterrupt: Bool
  ) -> Result<Int, Errno> {
    valueOrErrno(retryOnInterrupt: retryOnInterrupt) {
      system_pwrite(self.rawValue, buffer.baseAddress, buffer.count, _COffT(offset))
    }
  }


  @_alwaysEmitIntoClient
  @available(*, unavailable, renamed: "write")
  public func pwrite(
    toAbsoluteOffset offset: Int64,
    into buffer: UnsafeRawBufferPointer,
    retryOnInterrupt: Bool = true
  ) throws -> Int {
    try write(
      toAbsoluteOffset: offset,
      buffer,
      retryOnInterrupt: retryOnInterrupt)
  }
}

#if !os(WASI)
@available(/*System 0.0.2: macOS 12.0, iOS 15.0, watchOS 8.0, tvOS 15.0*/iOS 8, *)
extension FileDescriptor {
  /// Duplicates this file descriptor and return the newly created copy.
  ///
  /// - Parameters:
  ///   - `target`: The desired target file descriptor, or `nil`, in which case
  ///      the copy is assigned to the file descriptor with the lowest raw value
  ///      that is not currently in use by the process.
  ///   - retryOnInterrupt: Whether to retry the write operation
  ///      if it throws ``Errno/interrupted``. The default is `true`.
  ///      Pass `false` to try only once and throw an error upon interruption.
  /// - Returns: The new file descriptor.
  ///
  /// If the `target` descriptor is already in use, then it is first
  /// deallocated as if a close(2) call had been done first.
  ///
  /// File descriptors are merely references to some underlying system resource.
  /// The system does not distinguish between the original and the new file
  /// descriptor in any way. For example, read, write and seek operations on
  /// one of them also affect the logical file position in the other, and
  /// append mode, non-blocking I/O and asynchronous I/O options are shared
  /// between the references. If a separate pointer into the file is desired,
  /// a different object reference to the file must be obtained by issuing an
  /// additional call to `open`.
  ///
  /// However, each file descriptor maintains its own close-on-exec flag.
  ///
  ///
  /// The corresponding C functions are `dup` and `dup2`.
  @_alwaysEmitIntoClient
  @available(/*System 0.0.2: macOS 12.0, iOS 15.0, watchOS 8.0, tvOS 15.0*/iOS 8, *)
  public func duplicate(
    as target: FileDescriptor? = nil,
    retryOnInterrupt: Bool = true
  ) throws -> FileDescriptor {
    try _duplicate(as: target, retryOnInterrupt: retryOnInterrupt).get()
  }

  @available(/*System 0.0.2: macOS 12.0, iOS 15.0, watchOS 8.0, tvOS 15.0*/iOS 8, *)
  @usableFromInline
  internal func _duplicate(
    as target: FileDescriptor?,
    retryOnInterrupt: Bool
  ) throws -> Result<FileDescriptor, Errno> {
    valueOrErrno(retryOnInterrupt: retryOnInterrupt) {
      if let target = target {
        return system_dup2(self.rawValue, target.rawValue)
      }
      return system_dup(self.rawValue)
    }.map(FileDescriptor.init(rawValue:))
  }

  @_alwaysEmitIntoClient
  @available(*, unavailable, renamed: "duplicate")
  public func dup() throws -> FileDescriptor {
    fatalError("Not implemented")
  }

  @_alwaysEmitIntoClient
  @available(*, unavailable, renamed: "duplicate")
  public func dup2() throws -> FileDescriptor {
    fatalError("Not implemented")
  }
}
#endif

#if !os(WASI)
@available(/*System 1.1.0: macOS 12.3, iOS 15.4, watchOS 8.5, tvOS 15.4*/iOS 8, *)
extension FileDescriptor {
  /// Creates a unidirectional data channel, which can be used for interprocess communication.
  ///
  /// - Returns: The pair of file descriptors.
  ///
  /// The corresponding C function is `pipe`.
  @_alwaysEmitIntoClient
  @available(/*System 1.1.0: macOS 12.3, iOS 15.4, watchOS 8.5, tvOS 15.4*/iOS 8, *)
  public static func pipe() throws -> (readEnd: FileDescriptor, writeEnd: FileDescriptor) {
    try _pipe().get()
  }

  @available(/*System 1.1.0: macOS 12.3, iOS 15.4, watchOS 8.5, tvOS 15.4*/iOS 8, *)
  @usableFromInline
  internal static func _pipe() -> Result<(readEnd: FileDescriptor, writeEnd: FileDescriptor), Errno> {
    var fds: (Int32, Int32) = (-1, -1)
    return withUnsafeMutablePointer(to: &fds) { pointer in
      pointer.withMemoryRebound(to: Int32.self, capacity: 2) { fds in
        valueOrErrno(retryOnInterrupt: false) {
          system_pipe(fds)
        }.map { _ in (.init(rawValue: fds[0]), .init(rawValue: fds[1])) }
      }
    }
  }
}
#endif

@available(/*System 1.2.0: macOS 9999, iOS 9999, watchOS 9999, tvOS 9999*/iOS 8, *)
extension FileDescriptor {
  /// Truncates or extends the file referenced by this file descriptor.
  ///
  /// - Parameters:
  ///   - newSize: The length in bytes to resize the file to.
  ///   - retryOnInterrupt: Whether to retry the write operation
  ///      if it throws ``Errno/interrupted``. The default is `true`.
  ///      Pass `false` to try only once and throw an error upon interruption.
  ///
  /// The file referenced by this file descriptor will by truncated (or extended) to `newSize`.
  ///
  /// If the current size of the file exceeds `newSize`, any extra data is discarded. If the current
  /// size of the file is smaller than `newSize`, the file is extended and filled with zeros to the
  /// provided size.
  ///
  /// This function requires that the file has been opened for writing.
  ///
  /// - Note: This function does not modify the current offset for any open file descriptors
  /// associated with the file.
  ///
  /// The corresponding C function is `ftruncate`.
  @available(/*System 1.2.0: macOS 9999, iOS 9999, watchOS 9999, tvOS 9999*/iOS 8, *)
  @_alwaysEmitIntoClient
  public func resize(
    to newSize: Int64,
    retryOnInterrupt: Bool = true
  ) throws {
    try _resize(
      to: newSize,
      retryOnInterrupt: retryOnInterrupt
    ).get()
  }

  @available(/*System 1.2.0: macOS 9999, iOS 9999, watchOS 9999, tvOS 9999*/iOS 8, *)
  @usableFromInline
  internal func _resize(
    to newSize: Int64,
    retryOnInterrupt: Bool
  ) -> Result<(), Errno> {
    nothingOrErrno(retryOnInterrupt: retryOnInterrupt) {
      system_ftruncate(self.rawValue, _COffT(newSize))
    }
  }
}

extension FilePermissions {
  /// The file creation permission mask (aka "umask").
  ///
  /// Permissions set in this mask will be cleared by functions that create
  /// files or directories.  Note that this mask is process-wide, and that
  /// *getting* it is not thread safe.
<<<<<<< HEAD
  @_alwaysEmitIntoClient
=======
>>>>>>> c8a44d83
  internal static var creationMask: FilePermissions {
    get {
      let oldMask = _umask(0o22)
      _ = _umask(oldMask)
      return FilePermissions(rawValue: oldMask)
    }
    set {
      _ = _umask(newValue.rawValue)
    }
  }

  /// Change the file creation permission mask, run some code, then
  /// restore it to its original value.
  ///
  /// - Parameters:
  ///   - permissions: The new permission mask.
  ///
  /// This is more efficient than reading `creationMask` and restoring it
  /// afterwards, because of the way reading the creation mask works.
<<<<<<< HEAD
  @_alwaysEmitIntoClient
=======
>>>>>>> c8a44d83
  internal static func withCreationMask<R>(
    _ permissions: FilePermissions,
    body: () throws -> R
  ) rethrows -> R {
    let oldMask = _umask(permissions.rawValue)
    defer {
      _ = _umask(oldMask)
    }
    return try body()
  }

<<<<<<< HEAD
  @usableFromInline
=======
>>>>>>> c8a44d83
  internal static func _umask(_ mode: CModeT) -> CModeT {
    return system_umask(mode)
  }
}<|MERGE_RESOLUTION|>--- conflicted
+++ resolved
@@ -515,10 +515,6 @@
   /// Permissions set in this mask will be cleared by functions that create
   /// files or directories.  Note that this mask is process-wide, and that
   /// *getting* it is not thread safe.
-<<<<<<< HEAD
-  @_alwaysEmitIntoClient
-=======
->>>>>>> c8a44d83
   internal static var creationMask: FilePermissions {
     get {
       let oldMask = _umask(0o22)
@@ -538,10 +534,6 @@
   ///
   /// This is more efficient than reading `creationMask` and restoring it
   /// afterwards, because of the way reading the creation mask works.
-<<<<<<< HEAD
-  @_alwaysEmitIntoClient
-=======
->>>>>>> c8a44d83
   internal static func withCreationMask<R>(
     _ permissions: FilePermissions,
     body: () throws -> R
@@ -553,10 +545,6 @@
     return try body()
   }
 
-<<<<<<< HEAD
-  @usableFromInline
-=======
->>>>>>> c8a44d83
   internal static func _umask(_ mode: CModeT) -> CModeT {
     return system_umask(mode)
   }
