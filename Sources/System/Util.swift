/*
 This source file is part of the Swift System open source project

 Copyright (c) 2020 - 2021 Apple Inc. and the Swift System project authors
 Licensed under Apache License v2.0 with Runtime Library Exception

 See https://swift.org/LICENSE.txt for license information
*/

// Results in errno if i == -1
@available(/*System 0.0.1: macOS 11.0, iOS 14.0, watchOS 7.0, tvOS 14.0*/iOS 8, *)
private func valueOrErrno<I: FixedWidthInteger>(
  _ i: I
) -> Result<I, Errno> {
  i == -1 ? .failure(Errno.current) : .success(i)
}

@available(/*System 0.0.1: macOS 11.0, iOS 14.0, watchOS 7.0, tvOS 14.0*/iOS 8, *)
private func nothingOrErrno<I: FixedWidthInteger>(
  _ i: I
) -> Result<(), Errno> {
  valueOrErrno(i).map { _ in () }
}

@available(/*System 0.0.1: macOS 11.0, iOS 14.0, watchOS 7.0, tvOS 14.0*/iOS 8, *)
internal func valueOrErrno<I: FixedWidthInteger>(
  retryOnInterrupt: Bool, _ f: () -> I
) -> Result<I, Errno> {
  repeat {
    switch valueOrErrno(f()) {
    case .success(let r): return .success(r)
    case .failure(let err):
      guard retryOnInterrupt && err == .interrupted else { return .failure(err) }
      break
    }
  } while true
}

@available(/*System 0.0.1: macOS 11.0, iOS 14.0, watchOS 7.0, tvOS 14.0*/iOS 8, *)
internal func nothingOrErrno<I: FixedWidthInteger>(
  retryOnInterrupt: Bool, _ f: () -> I
) -> Result<(), Errno> {
  valueOrErrno(retryOnInterrupt: retryOnInterrupt, f).map { _ in () }
}

/// Promote `Errno.wouldBlock` / `Errno.resourceTemporarilyUnavailable` to `nil`.
internal func _extractWouldBlock<T>(
  _ value: Result<T, Errno>
) -> Result<T, Errno>? {
  if case .failure(let err) = value, err == .wouldBlock {
    return nil
  }
  return value
}

// Run a precondition for debug client builds
internal func _debugPrecondition(
  _ condition: @autoclosure () -> Bool,
  _ message: StaticString = StaticString(),
  file: StaticString = #file, line: UInt = #line
) {
  // Only check in debug mode.
  if _slowPath(_isDebugAssertConfiguration()) {
    precondition(
      condition(), String(describing: message), file: file, line: line)
  }
}

extension OpaquePointer {
  internal var _isNULL: Bool {
    OpaquePointer(bitPattern: Int(bitPattern: self)) == nil
  }
}

extension Sequence {
  // Tries to recast contiguous pointer if available, otherwise allocates memory.
  internal func _withRawBufferPointer<R>(
    _ body: (UnsafeRawBufferPointer) throws -> R
  ) rethrows -> R {
    guard let result = try self.withContiguousStorageIfAvailable({
      try body(UnsafeRawBufferPointer($0))
    }) else {
      return try Array(self).withUnsafeBytes(body)
    }
    return result
  }
}

extension OptionSet {
  // Helper method for building up a comma-separated list of options
  //
  // Taking an array of descriptions reduces code size vs
  // a series of calls due to avoiding register copies. Make sure
  // to pass an array literal and not an array built up from a series of
  // append calls, else that will massively bloat code size. This takes
  // StaticStrings because otherwise we get a warning about getting evicted
  // from the shared cache.
  @inline(never)
  internal func _buildDescription(
    _ descriptions: [(Element, StaticString)]
  ) -> String {
    var copy = self
    var result = "["

    for (option, name) in descriptions {
      if _slowPath(copy.contains(option)) {
        result += name.description
        copy.remove(option)
        if !copy.isEmpty { result += ", " }
      }
    }

    if _slowPath(!copy.isEmpty) {
      result += "\(Self.self)(rawValue: \(copy.rawValue))"
    }
    result += "]"
    return result
  }
}

internal func _dropCommonPrefix<C: Collection>(
  _ lhs: C, _ rhs: C
) -> (C.SubSequence, C.SubSequence)
where C.Element: Equatable {
  var (lhs, rhs) = (lhs[...], rhs[...])
  while lhs.first != nil && lhs.first == rhs.first {
    lhs.removeFirst()
    rhs.removeFirst()
  }
  return (lhs, rhs)
}

extension MutableCollection where Element: Equatable {
  mutating func _replaceAll(_ e: Element, with new: Element) {
    for idx in self.indices {
      if self[idx] == e { self[idx] = new }
    }
  }
}

<<<<<<< HEAD
/// Map byte offsets passed as a range expression to start+length, e.g. for
/// use in `struct flock`.
///
/// Start can be negative, e.g. for use with `SEEK_CUR`.
///
/// Convention: Half-open ranges or explicit `Int64.min` / `Int64.max` bounds
/// denote start or end.
///
/// Passing `Int64.min` as the lower bound maps to a start offset of `0`, such
/// that `..<5` would map to `(start: 0, length: 5)`.
///
/// Passing `Int64.max` as an upper bound maps to a length of `0` (i.e. rest
/// of file by convention), such that passing `5...` would map to `(start: 5,
/// length: 0)`.
///
/// NOTE: This is a utility function and can return negative start offsets and
/// negative lengths E.g. `(-3)...` for user with `SEEK_CUR` and `...(-3)`
/// (TBD). It's up to the caller to check any additional invariants
///
@_alwaysEmitIntoClient
internal func _mapByteRangeToByteOffsets(
  _ byteRange: (some RangeExpression<Int64>)?
) -> (start: Int64, length: Int64) {
  let allInts = Int64.min..<Int64.max
  let br = byteRange?.relative(to: allInts) ?? allInts

  let start = br.lowerBound == Int64.min ? 0 : br.lowerBound

  if br.upperBound == Int64.max {
    // l_len == 0 means until end of file
    return (start, 0)
  }
  return (start, br.upperBound - start)
=======
internal func _withOptionalUnsafePointerOrNull<T, R>(
  to value: T?,
  _ body: (UnsafePointer<T>?) throws -> R
) rethrows -> R {
  guard let value = value else {
    return try body(nil)
  }
  return try withUnsafePointer(to: value, body)
}

/// Calls `body` with a temporary buffer of the indicated size,
/// possibly stack-allocated.
internal func _withStackBuffer<R>(
  capacity: Int,
  _ body: (UnsafeMutableRawBufferPointer) throws -> R
) rethrows -> R {
  typealias StackStorage = (
    UInt64, UInt64, UInt64, UInt64,
    UInt64, UInt64, UInt64, UInt64,
    UInt64, UInt64, UInt64, UInt64,
    UInt64, UInt64, UInt64, UInt64
  )
  if capacity > MemoryLayout<StackStorage>.size {
    var buffer = _RawBuffer(minimumCapacity: capacity)
    return try buffer.withUnsafeMutableBytes { buffer in
      try body(.init(rebasing: buffer[..<capacity]))
    }
  } else {
    var storage: StackStorage = (0, 0, 0, 0, 0, 0, 0, 0, 0, 0, 0, 0, 0, 0, 0, 0)
    return try withUnsafeMutableBytes(of: &storage) { buffer in
      try body(.init(rebasing: buffer[..<capacity]))
    }
  }
>>>>>>> f059b4bf
}<|MERGE_RESOLUTION|>--- conflicted
+++ resolved
@@ -138,7 +138,6 @@
   }
 }
 
-<<<<<<< HEAD
 /// Map byte offsets passed as a range expression to start+length, e.g. for
 /// use in `struct flock`.
 ///
@@ -172,7 +171,8 @@
     return (start, 0)
   }
   return (start, br.upperBound - start)
-=======
+}
+
 internal func _withOptionalUnsafePointerOrNull<T, R>(
   to value: T?,
   _ body: (UnsafePointer<T>?) throws -> R
@@ -206,5 +206,4 @@
       try body(.init(rebasing: buffer[..<capacity]))
     }
   }
->>>>>>> f059b4bf
 }